--- conflicted
+++ resolved
@@ -9,12 +9,6 @@
 
 var JOBS = Number(process.env.JOBS) || require('os').cpus().length;
 
-<<<<<<< HEAD
-=======
-// create a worker pool using an external worker script
-var pool = workerpool.pool(path.join(__dirname, 'worker.js'), { maxWorkers: JOBS });
-
->>>>>>> 712da0dd
 var loggerName = 'broccoli-persistent-filter:ParallelApi';
 var _logger = debugGenerator(loggerName);
 
@@ -32,7 +26,7 @@
   if (existingPool) {
     pool = existingPool;
   } else {
-    pool = workerpool.pool(path.join(__dirname, 'worker.js'), { maxWorkers: jobs });
+    pool = workerpool.pool(path.join(__dirname, 'worker.js'), { maxWorkers: JOBS });
     process[globalPoolID] = pool;
   }
   return pool;
@@ -115,12 +109,8 @@
 }
 
 function transformString(string, options) {
-<<<<<<< HEAD
-  if (transformIsParallelizable(options)) {
+  if (JOBS > 1 && transformIsParallelizable(options)) {
     const pool = getWorkerPool();
-=======
-  if (JOBS > 1 && transformIsParallelizable(options)) {
->>>>>>> 712da0dd
     _logger.debug('transformString is parallelizable');
     return pool.exec('transform', [string, serializeOptions(options)]);
   }
@@ -137,12 +127,8 @@
 }
 
 module.exports = {
-<<<<<<< HEAD
-  jobs,
+  jobs: JOBS,
   getBabelVersion,
-=======
-  jobs: JOBS,
->>>>>>> 712da0dd
   implementsParallelAPI,
   pluginCanBeParallelized,
   pluginsAreParallelizable,
